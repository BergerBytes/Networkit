// swift-tools-version:5.5
// The swift-tools-version declares the minimum version of Swift required to build this package.

import PackageDescription

let package = Package(
    name: "Network",
    platforms: [
        .iOS(.v13),
<<<<<<< HEAD
        .macOS(.v12)
=======
        .macOS(.v10_15)
>>>>>>> 98e00ab4
    ],
    products: [
        // Products define the executables and libraries a package produces, and make them visible to other packages.
        .library(
            name: "Network",
            targets: ["Network"]),
    ],
    dependencies: [
        .package(
            name: "Debug",
            url: "https://github.com/BergerBytes/swift-debug.git",
            "1.4.0"..<"1.5.0"
        ),
        .package(
            url: "https://github.com/BergerBytes/Cache",
            "6.0.1"..<"6.1.0"
        ),
    ],
    targets: [
        // Targets are the basic building blocks of a package. A target can define a module or a test suite.
        // Targets can depend on other targets in this package, and on products in packages this package depends on.
        .target(
            name: "Network",
            dependencies: ["Debug", "Cache"]),
        .testTarget(
            name: "NetworkTests",
            dependencies: ["Network"]),
    ]
)<|MERGE_RESOLUTION|>--- conflicted
+++ resolved
@@ -7,11 +7,7 @@
     name: "Network",
     platforms: [
         .iOS(.v13),
-<<<<<<< HEAD
-        .macOS(.v12)
-=======
         .macOS(.v10_15)
->>>>>>> 98e00ab4
     ],
     products: [
         // Products define the executables and libraries a package produces, and make them visible to other packages.
