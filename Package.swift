--- conflicted
+++ resolved
@@ -25,13 +25,6 @@
             url: "https://github.com/BergerBytes/Cache",
             "6.0.1"..<"6.1.0"
         ),
-<<<<<<< HEAD
-        .package(
-            url: "https://github.com/Flight-School/AnyCodable",
-            from: "0.6.0"
-        )
-=======
->>>>>>> 4ab6d9f0
     ],
     targets: [
         // Targets are the basic building blocks of a package. A target can define a module or a test suite.
