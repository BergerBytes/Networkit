--- conflicted
+++ resolved
@@ -30,12 +30,8 @@
     static let diskConfig = DiskConfig(
         name: "com.network.cache",
         expiry: .seconds(0),
-<<<<<<< HEAD
-        maxSize: 100_000_000 // 100mb
-=======
         maxSize: 100_000_000, // 100mb
         protectionType: .complete
->>>>>>> 4ab6d9f0
     )
     
     static let memoryConfig = MemoryConfig()
