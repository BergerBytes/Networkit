--- conflicted
+++ resolved
@@ -2,18 +2,6 @@
   "object": {
     "pins": [
       {
-<<<<<<< HEAD
-        "package": "AnyCodable",
-        "repositoryURL": "https://github.com/Flight-School/AnyCodable",
-        "state": {
-          "branch": null,
-          "revision": "f9fda69a7b704d46fb5123005f2f7e43dbb8a0fa",
-          "version": "0.6.5"
-        }
-      },
-      {
-=======
->>>>>>> 4ab6d9f0
         "package": "Cache",
         "repositoryURL": "https://github.com/BergerBytes/Cache",
         "state": {
